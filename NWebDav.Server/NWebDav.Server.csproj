﻿<Project Sdk="Microsoft.NET.Sdk.Web">

  <PropertyGroup>
    <TargetFrameworks>net45;netstandard1.6;netstandard2.1</TargetFrameworks>
    <AssemblyName>NWebDav.Server</AssemblyName>
    <Title>NWebDav server library</Title>
    <OutputType>Library</OutputType>
    <PackageId>NWebDav.Server</PackageId>
    <Description>NWebDav.Server is a flexible WebDAV server library that can be used to expose files or other data using WebDAV.</Description>
    <PackageTags>C# .NET WebDAV Server</PackageTags>
    <PublishRepositoryUrl>true</PublishRepositoryUrl>
    <IncludeSymbols>true</IncludeSymbols>
    <SymbolPackageFormat>snupkg</SymbolPackageFormat>
  </PropertyGroup>

<<<<<<< HEAD
  <PropertyGroup Condition="'$(TargetFramework)' == 'netstandard2.1'">
    <DefineConstants>$(DefineConstants);USE_ASYNC_READ</DefineConstants>
  </PropertyGroup>
=======
  <ItemGroup>
    <PackageReference Include="Microsoft.SourceLink.GitHub" Version="1.0.0" PrivateAssets="All" />
  </ItemGroup>

>>>>>>> b4815bf6

  <ItemGroup Condition=" '$(TargetFramework)' == 'net45' ">
    <Reference Include="System.Xml" />
    <Reference Include="System.Xml.Linq" />
    <Reference Include="System.Xml.XDocument" />
    <Reference Include="System" />
    <Reference Include="Microsoft.CSharp" />
  </ItemGroup>

  <ItemGroup Condition=" '$(TargetFramework)' == 'netstandard1.6' ">
    <PackageReference Include="Microsoft.NETCore.Platforms" Version="1.1.0" />
    <PackageReference Include="System.Diagnostics.Debug" Version="4.3.0" />
    <PackageReference Include="System.IO.FileSystem" Version="4.3.0" />
    <PackageReference Include="System.Globalization" Version="4.3.0" />
    <PackageReference Include="System.Linq" Version="4.3.0" />
    <PackageReference Include="System.Net.Primitives" Version="4.3.0" />
    <PackageReference Include="System.Reflection.Extensions" Version="4.3.0" />
    <PackageReference Include="System.Reflection.TypeExtensions" Version="4.3.0" />
    <PackageReference Include="System.Runtime.Extensions" Version="4.3.0" />
    <PackageReference Include="System.Security.Cryptography.Algorithms" Version="4.3.0" />
    <PackageReference Include="System.Security.Principal" Version="4.3.0" />
    <PackageReference Include="System.Text.RegularExpressions" Version="4.3.0" />
    <PackageReference Include="System.Threading" Version="4.3.0" />
    <PackageReference Include="System.Xml.XDocument" Version="4.3.0" />
    <PackageReference Include="System.Xml.XmlSerializer" Version="4.3.0" />
  </ItemGroup>

  <ItemGroup>
    <PackageReference Include="Microsoft.SourceLink.GitHub" Version="1.0.0" PrivateAssets="All" />
  </ItemGroup>

</Project><|MERGE_RESOLUTION|>--- conflicted
+++ resolved
@@ -13,16 +13,9 @@
     <SymbolPackageFormat>snupkg</SymbolPackageFormat>
   </PropertyGroup>
 
-<<<<<<< HEAD
   <PropertyGroup Condition="'$(TargetFramework)' == 'netstandard2.1'">
     <DefineConstants>$(DefineConstants);USE_ASYNC_READ</DefineConstants>
   </PropertyGroup>
-=======
-  <ItemGroup>
-    <PackageReference Include="Microsoft.SourceLink.GitHub" Version="1.0.0" PrivateAssets="All" />
-  </ItemGroup>
-
->>>>>>> b4815bf6
 
   <ItemGroup Condition=" '$(TargetFramework)' == 'net45' ">
     <Reference Include="System.Xml" />
